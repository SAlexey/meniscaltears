--- conflicted
+++ resolved
@@ -272,18 +272,6 @@
 
         if self.postprocess is not None:
             output = self.postprocess(output)
-<<<<<<< HEAD
-=======
-
-
-        index = ...
-
-        if key == "labels": 
-            # get the positive predictions
-            with torch.no_grad():
-                index = (output[key].sigmoid() > 0.5).nonzero()
-
->>>>>>> 902f28e1
         out = (output[key][index]).sum()
         out.backward()
 
@@ -296,11 +284,7 @@
         input: torch.Tensor,
         key,
         index,
-<<<<<<< HEAD
         num_passes=1,
-=======
-        num_passes=50,
->>>>>>> 902f28e1
     ):
         input = input.to(self.device)
 
@@ -317,18 +301,8 @@
             aug_grad, _ = self.get_saliency(self.img_aug(input), key, index, saliency=saliency)
             grads.append(aug_grad)
 
-<<<<<<< HEAD
         grad = grad.detach().cpu()
         smooth_grad = torch.stack(grads).detach().mean(dim=0).abs().cpu()
-=======
-            grads.append(self.get_saliency(self.img_aug(input), key, index, saliency=nn.Identity())[0])
-
-        return (
-            grad.detach().cpu(),
-            torch.stack(grads).detach().mean(dim=0).abs().cpu(),
-            output,
-        )
->>>>>>> 902f28e1
 
         return grad, smooth_grad, output
         
