import torch
from torch import nn
import torch.nn.functional as F
from tqdm.std import tqdm
from .misc import _get_model_device
from torch.distributions import Normal, Uniform


class SmoothGradientSaliency(nn.Module):
    def __init__(
        self,
        model: nn.Module,
        postprocess=None,
        # smooth grad sigma range for gaussian noize
        noise_scale=(0.1, 0.205),
        progress=True,
        boxes=False,
    ):
        super().__init__()

        self.model = model
        self.postprocess = postprocess
        self.sg_scale = Uniform(*noise_scale)
        self.device = _get_model_device(model)
        self.progress = progress
        self.boxes = boxes

    def to(self, *args, **kwargs):
        self.model = self.model.to(*args, **kwargs)
        # update self.device
        self.device = _get_model_device(self.model)
        return super().to(*args, **kwargs)

    def get_saliency(
        self,
        input: torch.Tensor,
        target_obj,
        target_cls,
        saliency=torch.abs,
    ):

        assert saliency is not None and callable(saliency)
        input.requires_grad_().retain_grad()
        self.model.zero_grad()

        output = self.model(input)

        if self.postprocess is not None:
            output = self.postprocess(output)

        if self.boxes:
            assert "boxes" in output
            boxes = output["boxes"].squeeze()[target_obj]
        else:
            boxes = torch.tensor([0.0]).to(self.device)

<<<<<<< HEAD
        labels = output["labels"].squeeze()[target_obj][target_cls]
        #labels = labels.where(labels == target_cls, torch.tensor([0.0]))
=======
        labels = output["labels"].squeeze()[target_obj].sigmoid()
        labels = labels.where(labels == target_cls, torch.tensor([0.0]).to(self.device))
>>>>>>> d9fb1b91

        out = labels #+ boxes.sum)
        out.backward()

        out = saliency(input.grad.data)

        return out, output

    def get_smooth_grad(
        self,
        input: torch.Tensor,
        target_obj,
        target_cls,
        num_passes=50,
        noise_mask=None,
    ):

        if noise_mask is None:
            noise_mask = torch.ones_like(input)

        assert (
            noise_mask.size() == input.size()
        ), f"Expected noise mask to be the same size as input, got input={noise_mask.size()} and mask={noise_mask.size()}"

        imin, imax = input.min(), input.max()
        input = input.to(self.device)

        grad, output = self.get_saliency(input, target_obj, target_cls)

        grads = [grad]
        loc = torch.tensor([0.0]).to(self.device)
        noise_mask = noise_mask.to(self.device)

        progress = range(num_passes)
        if self.progress:
            progress = tqdm(progress)

        for _ in progress:
            scale = self.sg_scale.sample() * (imax - imin)
            scale = scale.to(self.device)

            noise = Normal(loc, scale).sample(input.size())
            noise = noise.to(self.device).view(*input.size())

            grads.append(
                self.get_saliency(
                    input + noise * noise_mask,
                    target_obj,
                    target_cls,
                )[0]
            )

        return grad.detach().cpu(), torch.stack(grads).mean(dim=0).detach().cpu()

    def forward(self, input, target_obj, target_cls, num_passes=50):

        self.model.eval()

        assert (
            input.ndim == 5
        ), f"Expecting 5-dimensional input [bs ch d h w], got ndim={input.ndim}"

        assert input.size(0) == 1, f"Expecting batch size 1, got bs={input.size(0)}"

        vanilla_grad, smooth_grad = self.get_smooth_grad(
            input, target_obj, target_cls, num_passes=num_passes
        )

        return smooth_grad<|MERGE_RESOLUTION|>--- conflicted
+++ resolved
@@ -54,13 +54,8 @@
         else:
             boxes = torch.tensor([0.0]).to(self.device)
 
-<<<<<<< HEAD
         labels = output["labels"].squeeze()[target_obj][target_cls]
         #labels = labels.where(labels == target_cls, torch.tensor([0.0]))
-=======
-        labels = output["labels"].squeeze()[target_obj].sigmoid()
-        labels = labels.where(labels == target_cls, torch.tensor([0.0]).to(self.device))
->>>>>>> d9fb1b91
 
         out = labels #+ boxes.sum)
         out.backward()
