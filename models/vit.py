--- conflicted
+++ resolved
@@ -234,13 +234,8 @@
             Rearrange("b n d h w -> b (d h w) n"),
         )
 
-<<<<<<< HEAD
-        self.pos_embedding = nn.Parameter(torch.randn(1, 4671 + 1, dim))
-        self.cls_token = nn.Parameter(torch.randn(1, 1, dim))
-=======
         self.pos_embedding = nn.Parameter(torch.randn(1, 4761 + cls_tokens, dim))
         self.cls_token = nn.Parameter(torch.randn(1, cls_tokens, dim))
->>>>>>> 58b34267
         self.dropout = nn.Dropout(emb_dropout)
 
         self.transformer = Transformer(dim, depth, heads, dim_head, mlp_dim, dropout)
