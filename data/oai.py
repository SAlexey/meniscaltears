--- conflicted
+++ resolved
@@ -503,24 +503,15 @@
 
         if args.limit_test_items:
             dataset_test.keys = dataset_test.keys[: args.limit_test_items]
-<<<<<<< HEAD
         
         dataset_visual = CropDataset(
             data_dir,
             anns_dir / "visual.json",
             transforms=val_transforms,
             size=dataset_train.img_size,
-        )
-=======
-        if not args.tse:
-            dataset_visual = CropDataset(
-                data_dir,
-                anns_dir / "visual.json",
-                transforms=val_transforms,
-                size=dataset_train.img_size,
-                tse=args.tse
-            )
->>>>>>> f9c6dcf1
+            tse=args.tse
+        )
+        
 
     else:
         train_transforms = Compose(
