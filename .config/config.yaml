defaults:
<<<<<<< HEAD
  - model: resnet18_detr
=======
  - model: tranformer #_detr
>>>>>>> 06d8e3c3
  - data: oai

# MODEL
device: cuda
checkpoint: false # path to the checkpoint
state_dict: false #outputs/resnet18_global_anomaly/best_model.pt
backbone_only: true  # false

data:
  setting: region-roi-moaks

early_stop:
  patience: 20
  warmup: 50


# TESTING
eval: false # only run evaluation (uses test set)
cam: true # run grad cam for menisci (ignored if eval is false)
meniscus: [0, 1] # run grad cam for these menisci (ignored if eval is false or cam is false)
metrics:
  - balanced_accuracy
  - roc_curve
  - roc_auc_score
  - precision_recall_curve
  - confusion_matrix

# CRITERION
weights:
  labels: 1
  boxes: 5
  giou: 2
    #  inter: 0.7

# TRAINING SETTINGS & HPARAMS
num_epochs: 300
batch_size: 4
num_workers: 4
lr: 0.00001 # default learning rate
lr_backbone: 0.0001 # cnn learning rate
lr_drop_step: 50
lr_drop_rate: 0.5
window: 20<|MERGE_RESOLUTION|>--- conflicted
+++ resolved
@@ -1,9 +1,5 @@
 defaults:
-<<<<<<< HEAD
-  - model: resnet18_detr
-=======
   - model: tranformer #_detr
->>>>>>> 06d8e3c3
   - data: oai
 
 # MODEL
