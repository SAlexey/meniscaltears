defaults:
  - model: resnet50
<<<<<<< HEAD


model:
    replace_stride_with_dilation: [false, false, true]
=======
>>>>>>> dce1b1cc

# MODEL
device: cuda
checkpoint: false # path to the checkpoint
<<<<<<< HEAD
state_dict: false # path to the model state_dict (overrides model state_dict in checkpoint)
=======
state_dict: false #best_models/resnet18/best_model.pt # path to the model state_dict (overrides model state_dict in checkpoint)
>>>>>>> dce1b1cc
load_mlp: true # if false will omit cls_out and box_out and only load backbone state_dict
eval: false # only run evaluation (uses test set)
cam: true # run grad cam for menisci (ignored if eval is false)
meniscus: [0, 1] # run grad cam for these menisci (ignored if eval is false or cam is false)
metrics:
  - balanced_accuracy
  - roc_curve
  - roc_auc_score
  - precision_recall_curve
  - confusion_matrix

crop: false # use cropping dataset and criterion

# CRITERION
weights:
  labels: 1
  boxes: 5
  giou: 2

# DATA
data_dir: oai/v00/data/inputs
anns_dir: meniscaltears/data
binary: true
multilabel: true
limit_train_items: false # will take up to limit_train_items training examples
limit_val_items: false # will take up to limit_train_items validation examples
limit_test_items: false

# TRAINING HPARAMS
num_epochs: 500
num_workers: 2
<<<<<<< HEAD
batch_size: 3
=======
batch_size: 4
>>>>>>> dce1b1cc
lr: 0.0001 # default learning rate
lr_backbone: 0.0001 # cnn learning rate
lr_head: 0.0001 # mlp learning rate
lr_drop_step: 50
lr_drop_rate: 0.5
window: 20<|MERGE_RESOLUTION|>--- conflicted
+++ resolved
@@ -1,21 +1,10 @@
 defaults:
   - model: resnet50
-<<<<<<< HEAD
-
-
-model:
-    replace_stride_with_dilation: [false, false, true]
-=======
->>>>>>> dce1b1cc
 
 # MODEL
 device: cuda
 checkpoint: false # path to the checkpoint
-<<<<<<< HEAD
-state_dict: false # path to the model state_dict (overrides model state_dict in checkpoint)
-=======
 state_dict: false #best_models/resnet18/best_model.pt # path to the model state_dict (overrides model state_dict in checkpoint)
->>>>>>> dce1b1cc
 load_mlp: true # if false will omit cls_out and box_out and only load backbone state_dict
 eval: false # only run evaluation (uses test set)
 cam: true # run grad cam for menisci (ignored if eval is false)
@@ -47,11 +36,7 @@
 # TRAINING HPARAMS
 num_epochs: 500
 num_workers: 2
-<<<<<<< HEAD
-batch_size: 3
-=======
 batch_size: 4
->>>>>>> dce1b1cc
 lr: 0.0001 # default learning rate
 lr_backbone: 0.0001 # cnn learning rate
 lr_head: 0.0001 # mlp learning rate
