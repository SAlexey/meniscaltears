#%%

from functools import partial
from typing import Dict
from util.eval_utils import (
    balanced_accuracy_score,
    confusion_matrix,
    pick,
    precision_recall_curve,
    roc_auc_score,
    roc_curve,
)
from engine import evaluate, train
import json
import logging
import random
import hydra
import numpy as np
import torch
import torch.nn.functional as F
from hydra.utils import instantiate, to_absolute_path
from torch import nn
from util.box_ops import box_cxcywh_to_xyxy, generalized_box_iou
from einops import rearrange
import sys
<<<<<<< HEAD
from util.cam import MenisciCAM, to_gif
from data.oai import build, CropDataset
=======
from data.oai import build, CropDataset, MOAKSDataset
from util.cam import MenisciCAM, to_gif, MenisciSaliency, GuidedBackprop
>>>>>>> dce1b1cc


def _set_random_seed(seed):
    torch.manual_seed(seed)
    np.random.seed(seed)
    random.seed(seed)


class MixCriterion(nn.Module):
    """
    Computes a set of losses depending on the  weights passetd to init
    As input expects a dictionary for both target and output
    Returns a dictionary containning losses

    Example:
    output = model(input) = {"labels": torch.Tensor[bs, *], ...}
    target = {"labels": torch.Tensor[bs, *], ...}
    criterion = MixCriterion(labels=1) <- will only see the labels in output and target
    loss_dict = criterion(output, target) <- pass  dictionaries straight to forward

    loss_dict = {"labels": torch.Tensor[1]}
    """

    def __init__(self, **weights):
        super().__init__()
        self.weight = weights

    @pick("labels")
    def loss_labels(self, out, tgt, **kwargs):
        loss = F.binary_cross_entropy_with_logits(out, tgt, **kwargs)
        return loss

    @pick("boxes")
    def loss_boxes(self, out, tgt, **kwargs):
        loss = F.l1_loss(out, tgt)
        return loss

    @pick("boxes")
    def loss_giou(self, out, tgt, **kwargs):
        out_xyxy = box_cxcywh_to_xyxy(out.flatten(0, 1))
        tgt_xyxy = box_cxcywh_to_xyxy(tgt.flatten(0, 1))
        giou = generalized_box_iou(out_xyxy, tgt_xyxy)
        loss = (1 - giou.diag()).mean()
        return loss

    def forward(
        self, out: Dict[str, torch.Tensor], tgt: Dict[str, torch.Tensor], **kwargs
    ):
        losses = {
            name: getattr(self, f"loss_{name}")(out, tgt, **kwargs)
            for name in self.weight
        }
        assert losses
        return losses


class Postprocess(nn.Module):
    def forward(self, output: Dict[str, torch.Tensor]):
        if "labels" in output:
            output["labels"] = rearrange(
                output["labels"],
                "bs (menisci labels) -> bs menisci labels",
                menisci=2,
                labels=3,
            )

        if "boxes" in output:
            output["boxes"] = rearrange(
                output["boxes"].sigmoid(),
                "bs (menisci boxes) -> bs menisci boxes",
                menisci=2,
                boxes=6,
            )

        return output


def _load_state(args, model, optimizer=None, scheduler=None, **kwargs):
    state_dict = {}

    device = torch.device(args.device)

    if args.checkpoint:
        checkpoint_path = to_absolute_path(args.checkpoint)
        state_dict = torch.load(checkpoint_path, map_location=device)
        logging.info(f"Loaded a checkpoint from {checkpoint_path}")

    if args.state_dict:
        state_dict_path = to_absolute_path(args.state_dict)
        state_dict["model"] = torch.load(state_dict_path, map_location=device)
        logging.info(f"Loaded model weights from {state_dict_path}")
        if args.checkpoint:
            logging.warning("Model weights in checkpoint have been overwritten!")

    if "model" in state_dict:
        container = model
        if not args.load_mlp:
            logging.info("Only loading backbone weights")
            # will ignore cls_out and box_out and only load backbone parameters
            # usefull when swapping mlp heads
            state_dict["model"] = {
                k.replace("backbone.", ""): v
                for k, v in state_dict["model"].items()
                if "out" not in k
            }
            container = container.backbone
        container.load_state_dict(state_dict["model"])

    if "optimizer" in state_dict and optimizer is not None:
        optimizer.load_state_dict(state_dict["optimizer"])

    if "scheduler" in state_dict and scheduler is not None:
        scheduler.load_state_dict(state_dict["scheduler"])

    best_val_loss = state_dict.get("best_val_loss", kwargs.get("best_val_loss", np.inf))
    start = state_dict.get("epoch", kwargs.get("epoch", 0))

    if start > 0:
        start += 1

    return {"start": start, "best_val_loss": best_val_loss}


@hydra.main(config_path=".config/", config_name="config")
def main(args):
    _set_random_seed(50899)
    dataloader_train, dataloader_val, dataloader_test = build(args)

    device = torch.device(args.device)

    logging.info(f"Running On Device: {device}")

    model = instantiate(args.model)

    criterion = MixCriterion(**args.weights)
    model.to(device)

    mlp_params = [
        *model.out_cls.parameters(),
    ]

    if hasattr(model, "out_box"):
        for param in model.out_box.parameters():
            mlp_params.append(param)

    param_groups = [
        {"params": model.backbone.parameters(), "lr": args.lr_backbone},
        {"params": mlp_params, "lr": args.lr_head},
    ]

    optimizer = torch.optim.Adam(param_groups, lr=args.lr)
    scheduler = torch.optim.lr_scheduler.StepLR(
        optimizer, args.lr_drop_step, args.lr_drop_rate
    )
    epochs = args.num_epochs

    state = _load_state(args, model, optimizer, scheduler)
    start = state["start"]
    best_val_loss = state["best_val_loss"]

    names = ("LAH", "LB", "LPH", "MAH", "MB", "MPH")

    METRICS = {
        "balanced_accuracy": partial(balanced_accuracy_score, names=names),
        "roc_curve": partial(roc_curve, names=names),
        "roc_auc_score": partial(roc_auc_score, names=names),
        "precision_recall_curve": partial(precision_recall_curve, names=names),
        "confusion_matrix": partial(confusion_matrix, names=names),
    }
    logging.info(f"Running: {model}")
    logging.info(
        f'Running model on dataset {"with" if isinstance(dataloader_train.dataset, CropDataset) else "without"} cropping\n'
    )

    metrics = {key: METRICS[key] for key in args.metrics}

    postprocess = Postprocess()

    if args.eval:

        logging.info("Running evaluation on the test set")
        eval_results = evaluate(
            model, dataloader_test, postprocess=postprocess, progress=True, **metrics
        )

        if args.cam:
            logging.info(f"Obtaining GradCAM")

            cam = MenisciCAM(
                model,
                model.backbone.layer4,
                use_cuda=args.device == "cuda",
                postprocess=postprocess,
            )
            saliency = MenisciSaliency(model, use_cuda=args.device == "cuda", postprocess=postprocess)
            g_back = GuidedBackprop(model, use_cuda=args.device == "cuda", postprocess=postprocess,logging=logging)

            for bs_img, bs_ann in dataloader_test:
                for i in range(len(bs_img)):
                    img = bs_img[i].unsqueeze(0)
                    ann = dict()
                    for key in bs_ann.keys():
                        ann[key] = bs_ann[key][i]
                    for meniscus in args.meniscus:
<<<<<<< HEAD
                        cam_img = cam(img, meniscus).squeeze().numpy()
                        np.save(f"{ann['image_id'].item()}_{meniscus}_cam", cam_img)
                        print(f"{ann['image_id'].item()}_{meniscus}_cam.gif")
                        to_gif(
                            img, cam_img, f"{ann['image_id'].item()}_{meniscus}_cam.gif"
                        )
=======
                        if ann["labels"][meniscus].any():
                            men_labels = ann["labels"][meniscus].detach().cpu().numpy().flatten()
                            for idx in np.argwhere(men_labels>0):
                                cam_img = cam(img, meniscus, idx).squeeze().numpy()
                                sal_img = saliency(img, meniscus, idx).detach().cpu().squeeze().numpy()
                                back_img = g_back.forward(img, meniscus, idx).detach().cpu().squeeze().numpy()
                                np.save(f"{ann['image_id'].item()}_{meniscus}_cam", cam_img)
                                to_gif(img, cam_img, f"{ann['image_id'].item()}_{meniscus}_{idx}cam.gif")
                                to_gif(img, sal_img, f"{ann['image_id'].item()}_{meniscus}_{idx}_saliency.gif", saliency=True)
                                to_gif(img, back_img, f"guided_back_cam_{ann['image_id'].item()}_.gif", saliency=True)
>>>>>>> dce1b1cc

        torch.save(eval_results, "test_results.pt")
        logging.info("Testing finished, exitting")
        sys.exit(0)

    # start training
    logging.info(f"Epoch {start}; Best Validation Loss {best_val_loss:.4f}")
    logging.info(f"Starting training")
    for epoch in range(start, epochs):

        pos_weight = dataloader_train.dataset.pos_weight
        if isinstance(pos_weight, torch.Tensor):
            pos_weight = pos_weight.to(device)

        train_results = train(
            model,
            dataloader_train,
            optimizer,
            criterion,
            criterion_kwargs={"pos_weight": pos_weight},
            postprocess=postprocess,
            window=args.window,
            epoch=epoch,
        )

        epoch_time = train_results["total_time"]
        epoch_loss = train_results["total_loss"] / train_results["total_steps"]
        step_time = epoch_time / train_results["total_steps"]

        logging.info(
            f"epoch [{epoch:04d} / {epochs:04d}] | training loss [{epoch_loss:.4f}] | trainig time [{epoch_time:.2f} ({step_time:.3f})]"
        )

        pos_weight = dataloader_val.dataset.pos_weight
        if isinstance(pos_weight, torch.Tensor):
            pos_weight = pos_weight.to(device)

        eval_results = evaluate(
            model,
            dataloader_val,
            criterion,
            criterion_kwargs={"pos_weight": pos_weight},
            postprocess=postprocess,
            **metrics,
        )

        epoch_time = eval_results["total_time"]
        epoch_loss = eval_results["total_loss"] / eval_results["total_steps"]
        step_time = epoch_time / eval_results["total_steps"]

        logging.info(
            f"epoch [{epoch:04d} / {epochs:04d}] | validation loss {epoch_loss:.4f} | inference time [{epoch_time:.2f} ({step_time:.3f})]"
        )

        for metric in ("balanced_accuracy", "roc_auc_score"):

            if metric in eval_results:

                logs = [metric]

                for name, value in eval_results[metric].items():

                    logs.append(f"{name} [{value}]")

                logging.info(" | ".join(logs))

        if "confusion_matrix" in eval_results:

            for name, value in eval_results["confusion_matrix"].items():
                tn, fp, fn, tp = value.flatten()
                logging.info(
                    f"confusion matrix for {name} TP [{tp}] | TN [{tn}] | FP [{fp}] | FN [{fn}]"
                )

        if epoch_loss < best_val_loss:
            best_val_loss = epoch_loss

            torch.save(model.state_dict(), "best_model.pt")
            torch.save(eval_results, "best_model_eval_results.ps")

            with open("best_model.json", "w") as fh:
                json.dump({"epoch": epoch, "val_loss": best_val_loss}, fh)

        scheduler.step()

        if epoch % 5 == 0:
            torch.save(
                {
                    "epoch": epoch,
                    "model": model.state_dict(),
                    "optimizer": optimizer.state_dict(),
                    "scheduler": scheduler.state_dict(),
                    "best_val_loss": best_val_loss,
                },
                "checkpoint.ckpt",
            )
    return best_val_loss


if __name__ == "__main__":
    main()

# %%ple indices must be integers or slices, not str<|MERGE_RESOLUTION|>--- conflicted
+++ resolved
@@ -23,13 +23,8 @@
 from util.box_ops import box_cxcywh_to_xyxy, generalized_box_iou
 from einops import rearrange
 import sys
-<<<<<<< HEAD
-from util.cam import MenisciCAM, to_gif
-from data.oai import build, CropDataset
-=======
 from data.oai import build, CropDataset, MOAKSDataset
 from util.cam import MenisciCAM, to_gif, MenisciSaliency, GuidedBackprop
->>>>>>> dce1b1cc
 
 
 def _set_random_seed(seed):
@@ -234,14 +229,6 @@
                     for key in bs_ann.keys():
                         ann[key] = bs_ann[key][i]
                     for meniscus in args.meniscus:
-<<<<<<< HEAD
-                        cam_img = cam(img, meniscus).squeeze().numpy()
-                        np.save(f"{ann['image_id'].item()}_{meniscus}_cam", cam_img)
-                        print(f"{ann['image_id'].item()}_{meniscus}_cam.gif")
-                        to_gif(
-                            img, cam_img, f"{ann['image_id'].item()}_{meniscus}_cam.gif"
-                        )
-=======
                         if ann["labels"][meniscus].any():
                             men_labels = ann["labels"][meniscus].detach().cpu().numpy().flatten()
                             for idx in np.argwhere(men_labels>0):
@@ -252,7 +239,6 @@
                                 to_gif(img, cam_img, f"{ann['image_id'].item()}_{meniscus}_{idx}cam.gif")
                                 to_gif(img, sal_img, f"{ann['image_id'].item()}_{meniscus}_{idx}_saliency.gif", saliency=True)
                                 to_gif(img, back_img, f"guided_back_cam_{ann['image_id'].item()}_.gif", saliency=True)
->>>>>>> dce1b1cc
 
         torch.save(eval_results, "test_results.pt")
         logging.info("Testing finished, exitting")
